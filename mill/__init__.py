"""Library to handle connection with mill."""

from __future__ import annotations

import asyncio
import datetime as dt
import json
import logging
from dataclasses import dataclass, field
from typing import Any

import aiohttp
import jwt

# API Configuration
API_ENDPOINT = "https://api.millnorwaycloud.com/"
DEFAULT_TIMEOUT = 10

# Device States
WINDOW_STATES = {0: "disabled", 3: "enabled_not_active", 2: "enabled_active"}

# HTTP status codes
HTTP_UNAUTHORIZED = 401
HTTP_TOO_MANY_REQUESTS = 429

# Time constants
EARLY_MORNING_HOUR = 2
DEFAULT_CACHE_TTL = 20 * 60  # 20 minutes
STATS_CACHE_TTL = 30 * 60  # 30 minutes
DEVICE_UPDATE_INTERVAL = 15  # seconds
TOKEN_DEFAULT_LIFETIME = 10  # minutes

# Device types
DEVICE_TYPE_HEATERS = "Heaters"
DEVICE_TYPE_SOCKETS = "Sockets"
DEVICE_TYPE_SENSORS = "Sensors"

# Operation modes
MODE_INDIVIDUAL = "control_individually"
MODE_WEEKLY = "weekly_program"
MODE_OFF = "off"

# Lock states
LOCK_CHILD = "child_lock"
LOCK_NONE = "no_lock"

_LOGGER = logging.getLogger(__name__)
LOCK = asyncio.Lock()


class TooManyRequestsError(Exception):
    """Too many requests."""


@dataclass
class TokenManager:
    """Manages authentication tokens and their expiration."""

    access_token: str | None = None
    refresh_token: str | None = None
    expires_at: dt.datetime | None = None

    def is_expired(self) -> bool:
        """Check if the access token is expired."""
        if not self.expires_at:
            return True
        return dt.datetime.now(dt.timezone.utc) >= self.expires_at

    def update(self, data: dict[str, Any]) -> bool:
        """Update tokens from API response."""
        access_token = data.get("idToken")
        if not access_token:
            _LOGGER.error("No token in response")
            return False

        refresh_token = data.get("refreshToken")
        if not refresh_token:
            _LOGGER.error("No refresh token in response")
            return False

        self.access_token = access_token
        self.refresh_token = refresh_token
        expires_at = None
        try:
            payload = jwt.decode(access_token, options={"verify_signature": False})
            exp_timestamp = payload.get("exp")
            if exp_timestamp:
                expires_at = dt.datetime.fromtimestamp(exp_timestamp, tz=dt.timezone.utc)
        except jwt.InvalidTokenError as e:
            _LOGGER.warning("Could not decode token expiration: %s", e)

        if not expires_at:
            expires_at = dt.datetime.now(dt.timezone.utc) + dt.timedelta(minutes=TOKEN_DEFAULT_LIFETIME)

        self.expires_at = expires_at
        _LOGGER.debug("Token expires at %s", self.expires_at)
        return True


@dataclass
class CacheEntry:
    """Represents a cached value with timestamp."""

    value: dict[str, Any]
    timestamp: dt.datetime
    payload: dict[str, Any] | None = None

    def is_valid(self, ttl: int, payload: dict[str, Any] | None = None) -> bool:
        """Check if cache entry is still valid."""
        if payload != self.payload:
            return False

        if ttl <= 0:
            return True

        age = dt.datetime.now(dt.timezone.utc) - self.timestamp
        return age < dt.timedelta(seconds=ttl)


class CacheManager:
    """Manages request caching with TTL."""

    def __init__(self) -> None:
        """Initialize cache manager."""
        self._cache: dict[str, CacheEntry] = {}

    def get(self, key: str, ttl: int, payload: dict[str, Any] | None = None) -> dict[str, Any] | None:
        """Get cached value if valid."""
        entry = self._cache.get(key)
        if entry and entry.is_valid(ttl, payload):
            return entry.value
        return None

    def set(self, key: str, value: dict[str, Any], payload: dict[str, Any] | None = None) -> None:
        """Store value in cache."""
        self._cache[key] = CacheEntry(
            value=value,
            timestamp=dt.datetime.now(dt.timezone.utc),
            payload=payload,
        )

    def clear(self) -> None:
        """Clear all cached data."""
        self._cache.clear()

    def remove(self, key: str) -> None:
        """Remove specific cache entry."""
        self._cache.pop(key, None)


class Mill:
    """Class to communicate with the Mill api."""

    # pylint: disable=too-many-instance-attributes

    def __init__(
        self,
        username: str,
        password: str,
        timeout: int = DEFAULT_TIMEOUT,
        websession: aiohttp.ClientSession | None = None,
        user_agent: str | None = None,
    ) -> None:
        """Initialize the Mill connection."""
        self.devices: dict = {}
        self.websession = websession or aiohttp.ClientSession()

        self._ua = user_agent
        self._timeout = timeout
        self._username = username
        self._password = password
        self._user_id: str | None = None

        self._token_manager = TokenManager()
        self._cache = CacheManager()
        self._stats_cache: dict[str, tuple[float, dt.datetime]] = {}

    async def connect(self, retry: int = 2) -> bool:
        """Connect to Mill."""
        if not await self._authenticate(retry):
            return False

        if self._user_id is not None:
            return True

        return await self._fetch_user_id()

    async def _authenticate(self, retry: int) -> bool:
        """Authenticate with Mill API."""
        payload = {"login": self._username, "password": self._password}
        try:
            async with asyncio.timeout(self._timeout):
                resp = await self.websession.post(
                    f"{API_ENDPOINT}customer/auth/sign-in",
                    json=payload,
                    headers=self._build_headers(),
                )
        except (asyncio.TimeoutError, aiohttp.ClientError):
            if retry < 1:
                _LOGGER.exception("Error connecting to Mill")
                return False
            return await self._authenticate(retry - 1)

        result = await resp.text()

        if "Incorrect login or password" in result:
            _LOGGER.error("Incorrect login or password")
            return False

        try:
            data = json.loads(result)
        except json.JSONDecodeError:
            _LOGGER.error("Invalid JSON response during authentication")
            return False

        return self._token_manager.update(data)

    async def _fetch_user_id(self) -> bool:
        """Fetch and store user ID."""
        try:
            async with asyncio.timeout(self._timeout):
                resp = await self.websession.get(
                    f"{API_ENDPOINT}customer/details",
                    headers=self._build_headers(include_auth=True),
                )
            data = await resp.json()

            if user_id := data.get("id"):
                self._user_id = user_id
                return True

            _LOGGER.error("No user id in response")
            return False
        except (asyncio.TimeoutError, aiohttp.ClientError, json.JSONDecodeError):
            _LOGGER.exception("Error fetching user ID")
            return False

    def _build_headers(self, include_auth: bool = False) -> dict[str, str]:
        """Build request headers."""
        headers = {}
        if include_auth and self._token_manager.access_token:
            headers["Authorization"] = f"Bearer {self._token_manager.access_token}"
        if self._ua:
            headers["User-Agent"] = self._ua
        return headers

    @property
    def user_agent(self) -> str | None:
        """Get user agent string."""
        return self._ua

    async def close_connection(self) -> None:
        """Close the Mill connection."""
        await self.websession.close()

    async def refresh_token(self) -> bool:
        """Refresh the access token."""
        _LOGGER.info("Refreshing token")

        async with LOCK:
            if not self._token_manager.is_expired():
                return True

            if not self._token_manager.refresh_token:
                _LOGGER.error("No refresh token available")
                return await self.connect()

            headers = {
                "Authorization": f"Bearer {self._token_manager.refresh_token}",
            }
            if self._ua:
                headers["User-Agent"] = self._ua

            try:
                async with asyncio.timeout(self._timeout):
                    response = await self.websession.post(
                        f"{API_ENDPOINT}customer/auth/refresh",
                        headers=headers,
                    )
            except (asyncio.TimeoutError, aiohttp.ClientError):
                _LOGGER.exception("Failed to refresh token")
                return False

            if response.status == HTTP_UNAUTHORIZED:
                return await self.connect()

            try:
                data = await response.json()
            except json.JSONDecodeError:
                _LOGGER.error("Invalid JSON response during token refresh")
                return await self.connect()

            if not self._token_manager.update(data):
                return await self.connect()

        return True

    async def request(
        self,
        command: str,
        payload: dict[str, Any] | None = None,
        retry: int = 3,
        patch: bool = False,
    ) -> dict[str, Any] | None:
        """Execute API request with automatic token refresh and retry logic."""
        if not self._token_manager.access_token:
            _LOGGER.error("No access token available")
            return None

        _LOGGER.debug("Request %s %s", command, payload or "")

        if self._token_manager.is_expired():
            _LOGGER.debug("Token expired, refreshing")
            if not await self.refresh_token():
                _LOGGER.error("Failed to refresh token")
                return None

        url = f"{API_ENDPOINT}{command}"

        try:
            return await self._execute_request(url, payload, patch, retry, command)
        except asyncio.TimeoutError:
            if retry < 1:
                _LOGGER.error("Timed out sending command to Mill: %s", url)
                return None

            backoff_time = max(0.5, 2 ** (3 - retry) - 0.5)
            await asyncio.sleep(backoff_time)
            return await self.request(command, payload, retry - 1, patch=patch)
        except aiohttp.ClientError:
            _LOGGER.exception("Error sending command to Mill: %s", url)
            return None

    async def _execute_request(
        self,
        url: str,
        payload: dict[str, Any] | None,
        patch: bool,
        retry: int,
        command: str,
    ) -> dict[str, Any] | None:
        """Execute the actual HTTP request."""
        async with asyncio.timeout(self._timeout):
            headers = self._build_headers(include_auth=True)

            if not payload:
                resp = await self.websession.get(url, headers=headers)
            elif patch:
                resp = await self.websession.patch(url, json=payload, headers=headers)
            else:
                resp = await self.websession.post(url, json=payload, headers=headers)

            if resp.status == HTTP_UNAUTHORIZED:
                _LOGGER.debug("Invalid auth token, attempting refresh")
                if await self.refresh_token():
                    return await self.request(command, payload, retry - 1, patch=patch)

                _LOGGER.error("Invalid auth token, refresh failed")
                return None

            if resp.status == HTTP_TOO_MANY_REQUESTS:
                raise TooManyRequestsError(await resp.text())

            _LOGGER.debug("Status %s", resp.status)
            resp.raise_for_status()

            result = await resp.text()
            _LOGGER.debug("Result %s", result)
            return json.loads(result)

    async def cached_request(
        self,
        url: str,
        payload: dict[str, Any] | None = None,
        ttl: int = DEFAULT_CACHE_TTL,
    ) -> dict[str, Any] | None:
        """Request data with caching support."""
        cache_key = f"{url}:{json.dumps(payload, sort_keys=True) if payload else ''}"

        if cached := self._cache.get(cache_key, ttl, payload):
            return cached

        try:
            result = await self.request(url, payload)
            if result is not None and ttl > 0:
                self._cache.set(cache_key, result, payload)
            return result
        except TooManyRequestsError:
            if cached := self._cache.get(cache_key, ttl=0, payload=payload):
                _LOGGER.warning("Too many requests, using stale cache for %s", url)
                return cached
            raise

    async def update_devices(self) -> None:
        """Update all devices from all houses."""
        resp = await self.cached_request("houses")
        if not resp:
            return

        homes = resp.get("ownHouses", [])
        for home in homes:
            home_id = home.get("id")
            if not home_id:
                continue

            tasks = []

            independent_devices_data = await self.cached_request(
                f"houses/{home_id}/devices/independent",
                ttl=60,
            )
            if independent_devices_data:
                tasks.extend(self._update_device(device) for device in independent_devices_data.get("items", []))

            rooms_data = await self.cached_request(f"houses/{home_id}/devices")
            if rooms_data:
                for room in rooms_data:
                    if not isinstance(room, dict):
                        _LOGGER.debug("Unexpected room data: %s", room)
                        continue
                    room_id = room.get("roomId")
                    if not room_id:
                        continue
                    room_data = await self.cached_request(f"rooms/{room_id}/devices", ttl=90)
                    tasks.extend(self._update_device(device, room_data) for device in room.get("devices", []))

            if tasks:
                await asyncio.gather(*tasks)

    async def _update_device(self, device_data: dict[str, Any], room_data: dict[str, Any] | None = None) -> None:
        """Update a single device from API data."""
        if not device_data:
            _LOGGER.warning("No device data")
            return

        device_type = device_data.get("deviceType", {}).get("parentType", {}).get("name")
        device_id = device_data.get("deviceId")

        if not device_id:
            _LOGGER.warning("Device has no ID")
            return

        if device_type in (DEVICE_TYPE_HEATERS, DEVICE_TYPE_SOCKETS):
            if device_id in self.devices:
                time_since_update = dt.datetime.now(dt.timezone.utc) - self.devices[device_id].last_fetched
                if time_since_update < dt.timedelta(seconds=DEVICE_UPDATE_INTERVAL):
                    return

            device_stats = await self.fetch_yearly_stats(device_id)

            if device_type == DEVICE_TYPE_HEATERS:
                self.devices[device_id] = Heater.init_from_response(device_data, room_data, device_stats)
            else:
                self.devices[device_id] = Socket.init_from_response(device_data, room_data, device_stats)
        elif device_type == DEVICE_TYPE_SENSORS:
            self.devices[device_id] = Sensor.init_from_response(device_data)
        else:
            _LOGGER.error("Unsupported device type: %s", device_type)

    async def fetch_yearly_stats(self, device_id: str, ttl: int = STATS_CACHE_TTL) -> dict[str, float]:
        """Fetch yearly energy consumption statistics."""
        now = dt.datetime.now(dt.timezone.utc)

        # Remove stale cache entries
        if device_id in self._stats_cache:
            _, timestamp = self._stats_cache[device_id]
            is_old = now - timestamp > dt.timedelta(days=10)
            is_new_month = now.day == 1 and now.hour < EARLY_MORNING_HOUR and now - timestamp > dt.timedelta(hours=2)
            if is_old or is_new_month:
                self._stats_cache.pop(device_id)

        if device_id in self._stats_cache:
            prev_months_energy = self._stats_cache[device_id][0]
        else:
            prev_months_energy = 0.0
            for month in range(1, now.month):
                stats = await self.fetch_stats(device_id, now.year, month, 1, "daily", ttl=0)
                prev_months_energy += sum(
                    item.get("value", 0) for item in stats.get("energyUsage", {}).get("items", [])
                )

            self._stats_cache[device_id] = (prev_months_energy, now)

        stats = await self.fetch_stats(device_id, now.year, now.month, 1, "daily", ttl=12 * 60 * 60)

        current_month_energy = 0.0
        for item in stats.get("energyUsage", {}).get("items", []) or []:
            if item.get("lostStatisticData"):
                # Recover lost daily statistics using hourly data
                date = dt.datetime.fromisoformat(item["endPeriod"])
                hourly_stats = await self.fetch_stats(device_id, date.year, date.month, date.day, "hourly", ttl=ttl)
                current_month_energy += sum(
                    _item.get("value", 0) for _item in hourly_stats.get("energyUsage", {}).get("items", [])
                )
            else:
                current_month_energy += item.get("value", 0)

        return {"yearly_consumption": prev_months_energy + current_month_energy}

    async def fetch_historic_energy_usage(self, device_id: str, n_days: int = 4) -> dict[dt.datetime, float]:
        """Fetch historic hourly energy usage for the last n_days."""
        now = dt.datetime.now(dt.timezone.utc)
        n_days = max(n_days, 1)
        result = {}

        for day in range(n_days + 1):
            date = now - dt.timedelta(days=n_days - day)
            try:
                hourly_stats = await self.fetch_stats(device_id, date.year, date.month, date.day, "hourly")
            except aiohttp.ClientResponseError:
                _LOGGER.warning(
                    "Error when fetching stats for device_id=%s, year=%s, month=%s, day=%s, period=%s",
                    device_id,
                    date.year,
                    date.month,
                    date.day,
                    "hourly",
                )
                hourly_stats = None

            if hourly_stats is None:
                break

            for item in hourly_stats.get("energyUsage", {}).get("items", []):
                timestamp = dt.datetime.fromisoformat(item["startPeriod"]).astimezone(dt.timezone.utc)
                result[timestamp] = item.get("value", 0) / 1000.0

        return result

    # pylint: disable=too-many-arguments
    async def fetch_stats(
        self,
        device_id: str,
        year: int,
        month: int,
        day: int,
        period: str,
        ttl: int = 60 * 60,
    ) -> dict[str, Any]:
        """Fetch stats."""
        try:
            device_stats = await self.cached_request(
                f"devices/{device_id}/statistics",
                {
                    "period": period,
                    "year": year,
                    "month": month,
                    "day": day,
                },
                ttl=ttl,
            )
        except TooManyRequestsError:
            _LOGGER.warning(
                "Too many requests when fetching stats for device_id=%s, year=%s, month=%s, day=%s, period=%s",
                device_id,
                year,
                month,
                day,
                period,
            )
            return {}
        if device_stats is None:
            return {}
        return device_stats

    async def set_room_temperatures_by_name(
        self,
        room_name: str,
        sleep_temp: float | None = None,
        comfort_temp: float | None = None,
        away_temp: float | None = None,
    ) -> None:
        """Set room temperature settings by room name."""
        if not any([sleep_temp, comfort_temp, away_temp]):
            _LOGGER.error("No temperature values provided for room %s", room_name)
            return

        normalized_room_name = room_name.lower().strip()

        for heater in self.devices.values():
            if not isinstance(heater, Heater) or not heater.room_name:
                continue

            if heater.room_name.lower().strip() == normalized_room_name:
                await self.set_room_temperatures(
                    heater.room_id,
                    sleep_temp,
                    comfort_temp,
                    away_temp,
                )
                return

        _LOGGER.error("Could not find a room with name %s", room_name)

    async def set_room_temperatures(
        self,
        room_id: str,
        sleep_temp: float | None = None,
        comfort_temp: float | None = None,
        away_temp: float | None = None,
    ) -> None:
        """Set room temperature settings."""
        if not any([sleep_temp, comfort_temp, away_temp]):
            return

        payload = {}
        if sleep_temp:
            payload["roomSleepTemperature"] = sleep_temp
        if away_temp:
            payload["roomAwayTemperature"] = away_temp
        if comfort_temp:
            payload["roomComfortTemperature"] = comfort_temp

        self._cache.clear()
        await self.request(f"rooms/{room_id}/temperature", payload)

    async def fetch_heater_data(self) -> dict[str, Heater | Socket]:
        """Fetch all heater and socket devices."""
        await self.update_devices()
        return {key: val for key, val in self.devices.items() if isinstance(val, Heater | Socket)}

    async def fetch_heater_and_sensor_data(self) -> dict[str, MillDevice]:
        """Fetch all devices including heaters, sockets, and sensors."""
        await self.update_devices()
        return self.devices

    async def heater_control(self, device_id: str, power_status: bool) -> None:
        """Control heater power status."""
        device = self.devices.get(device_id)
        if not device:
            _LOGGER.error("Device id %s not found", device_id)
            return

        if not isinstance(device, Heater):
            _LOGGER.error("Device %s is not a heater", device_id)
            return

        operation_mode = MODE_INDIVIDUAL if power_status else MODE_OFF
        payload: dict[str, Any] = {
            "deviceType": device.device_type,
            "enabled": power_status,
            "settings": {"operation_mode": operation_mode} if device.device_type == DEVICE_TYPE_HEATERS else {},
        }

        if await self.request(f"devices/{device_id}/settings", payload, patch=True):
            self._cache.clear()
            self.devices[device_id].power_status = power_status
            self.devices[device_id].is_heating = (
                power_status
                and device.set_temp is not None
                and device.current_temp is not None
                and device.set_temp > device.current_temp
            )
            self.devices[device_id].last_fetched = dt.datetime.now(dt.timezone.utc)

    async def max_heating_power(self, device_id: str, heating_power: float) -> None:
        """Set maximum heating power."""
        payload = {
            "deviceType": self.devices[device_id].device_type,
            "enabled": True,
            "settings": {
                "operation_mode": MODE_INDIVIDUAL,
                "max_heater_power": heating_power,
            },
        }
        await self.request(f"devices/{device_id}/settings", payload, patch=True)

    async def set_heater_temp(self, device_id: str, set_temp: float) -> None:
        """Set heater target temperature."""
        payload = {
            "deviceType": self.devices[device_id].device_type,
            "enabled": True,
            "settings": {
                "operation_mode": MODE_INDIVIDUAL,
                "temperature_normal": set_temp,
            },
        }

<<<<<<< HEAD
    async def set_commercial_lock(self, device_id: str, enabled: bool) -> bool:
        """Switch: commercial lock on/off."""
        _LOGGER.debug("Setting commercial lock to %s for %s", enabled, device_id)
        status = "commercial" if enabled else "no_lock"
        return await self._patch_device_settings(device_id, {"lock_status": status})

    def _update_tokens(self, data: dict[str, Any]) -> bool:
        """Update access and refresh tokens from API response data."""
        if token := data.get("idToken"):
            self._token = token
            self._token_expires = self._get_token_expiration(token)
            _LOGGER.debug("Token expires at %s", self._token_expires)
        else:
            _LOGGER.error("No token")
=======
        if await self.request(f"devices/{device_id}/settings", payload, patch=True):
            self._cache.clear()
            device = self.devices[device_id]
            device.set_temp = set_temp
            device.is_heating = set_temp > device.current_temp
            device.last_fetched = dt.datetime.now(dt.timezone.utc)

    async def _patch_device_settings(self, device_id: str, settings: dict[str, Any]) -> bool:
        """PATCH /devices/{id}/settings for heaters and sockets."""
        device = self.devices.get(device_id)
        if not device or not isinstance(device, (Heater, Socket)):
            _LOGGER.error("Device id %s not found or unsupported", device_id)
>>>>>>> 867ca7cf
            return False

        payload: dict[str, Any] = {
            "deviceType": device.device_type,
            "enabled": bool(device.power_status),
            "settings": settings,
        }

        resp = await self.request(f"devices/{device_id}/settings", payload, patch=True)
        if resp is None:
            _LOGGER.error("Failed to patch settings for %s", device_id)
            return False

        self._cache.clear()
        device.last_fetched = dt.datetime.now(dt.timezone.utc)
        return True

    async def set_individual_control(self, device_id: str, enabled: bool) -> bool:
        """Switch manual/individual control on or off."""
        mode = MODE_INDIVIDUAL if enabled else MODE_WEEKLY
        return await self._patch_device_settings(device_id, {"operation_mode": mode})

    async def set_child_lock(self, device_id: str, enabled: bool) -> bool:
        """Toggle child lock on or off."""
        status = LOCK_CHILD if enabled else LOCK_NONE
        return await self._patch_device_settings(device_id, {"lock_status": status})

    async def set_open_window(self, device_id: str, enabled: bool) -> bool:
        """Toggle open-window detection on or off."""
        return await self._patch_device_settings(device_id, {"open_window": {"enabled": enabled}})

    async def set_regulator_type(self, device_id: str, regulator_type: str) -> bool:
        """Set the regulator type (e.g., "pid", "hysteresis_or_slow_pid")."""
        _LOGGER.debug("Setting regulator type to %s for %s", regulator_type, device_id)
        return await self._patch_device_settings(device_id, {"regulator_type": regulator_type})

    async def set_predictive_heating(self, device_id: str, enabled: bool) -> bool:
        """Enable or disable predictive heating."""
        _LOGGER.debug("Setting predictive heating to %s for %s", enabled, device_id)
        mode = "advanced" if enabled else "off"
        return await self._patch_device_settings(
            device_id, {"predictive_heating_type": mode}
        )

    async def set_night_saving(self, device_id: str, enabled: bool) -> bool:
        """Enable or disable night saving mode."""
        _LOGGER.debug("Setting night saving to %s for %s", enabled, device_id)
        return await self._patch_device_settings(
            device_id, {"night_saving_mode_active": enabled}
        )

    async def set_frost_protection(self, device_id: str, enabled: bool) -> bool:
        """Enable or disable frost protection mode."""
        _LOGGER.debug("Setting frost protection to %s for %s", enabled, device_id)
        return await self._patch_device_settings(
            device_id, {"frost_protection_active": enabled}
        )

@dataclass
class MillDevice:
    """Mill Device."""

    # pylint: disable=too-many-instance-attributes

    name: str | None = None
    device_id: str | None = None
    available: bool | None = None
    model: str | None = None
    report_time: int | None = None
    data: dict | None = None
    room_data: dict | None = None
    stats: dict | None = None

    @classmethod
    def init_from_response(
        cls,
        device_data: dict,
        room_data: dict | None = None,
        device_stats: dict | None = None,
    ) -> MillDevice:
        """Initialize device from API response data."""
        # Extract device model from nested device type data
        device_type = device_data.get("deviceType")
        child_type = device_type.get("childType") if device_type else None
        model = child_type.get("name") if child_type else None

        # Extract report time from device metrics
        last_metrics = device_data.get("lastMetrics")
        report_time = last_metrics.get("time") if last_metrics else None

        return cls(
            name=device_data.get("customName"),
            device_id=device_data.get("deviceId"),
            available=device_data.get("isConnected"),
            model=model,
            report_time=report_time,
            data=device_data,
            room_data=room_data,
            stats=device_stats,
        )

    @property
    def device_type(self) -> str:
        """Return device type."""
        return "unknown"

    @property
    def last_updated(self) -> dt.datetime:
        """Last updated."""
        if self.report_time is None:
            return dt.datetime.fromtimestamp(0).astimezone(dt.timezone.utc)
        return dt.datetime.fromtimestamp(self.report_time / 1000).astimezone(dt.timezone.utc)


@dataclass()
class Heater(MillDevice):
    """Representation of heater."""

    # pylint: disable=too-many-instance-attributes

    control_signal: float | None = None
    current_temp: float | None = None
    current_power: float | None = None
    day_consumption: float | None = None
    home_id: str | None = None
    independent_device: bool | None = None
    is_heating: bool | None = None
    last_fetched: dt.datetime = field(default_factory=lambda: dt.datetime.fromtimestamp(0, tz=dt.timezone.utc))
    open_window: str | None = None
    power_status: bool | None = None
    room_avg_temp: float | None = None
    room_id: str | None = None
    room_name: str | None = None
    set_temp: float | None = None
    tibber_control: bool | None = None
    total_consumption: float | None = None
    year_consumption: float | None = None
    floor_temperature: float | None = None
<<<<<<< HEAD
    commercial_lock: bool | None = None
=======
    regulator_type: str | None = None
    predictive_heating: bool | None = None
    night_saving: bool | None = None
    frost_protection: bool | None = None
>>>>>>> 867ca7cf

    def __post_init__(self) -> None:
        """Initialize heater from device data."""
        if self.data:
<<<<<<< HEAD
            last_metrics = self.data.get("lastMetrics", {})
            device_settings = self.data.get("deviceSettings", {})
            device_settings_reported = device_settings.get("reported", {})
            device_settings_desired = device_settings.get("desired", {})

            if last_metrics is not None:
                self.current_temp = last_metrics.get("temperatureAmbient")
                self.is_heating = last_metrics.get("heaterFlag", 0) > 0
                self.power_status = last_metrics.get("powerStatus", 0) > 0
                self.set_temp = device_settings_desired.get("temperature_normal", last_metrics.get("temperature"))
                self.open_window = WINDOW_STATES.get(last_metrics.get("openWindowsStatus"))
                self.control_signal = last_metrics.get("controlSignal")
                self.current_power = last_metrics.get("currentPower")
                self.total_consumption = last_metrics.get("energyUsage")
                self.floor_temperature = last_metrics.get("floorTemperature")
            else:
                _LOGGER.warning("No last metrics for device %s", self.device_id)

            if device_settings_reported:
                self.commercial_lock = (
                    device_settings_reported.get("lock_status") == "commercial"
                )

            self.day_consumption = self.data.get("energyUsageForCurrentDay", 0) / 1000.0
=======
            self._populate_from_device_data()
>>>>>>> 867ca7cf

        if self.stats:
            self.year_consumption = self.stats.get("yearly_consumption", 0) / 1000.0

        if self.room_data:
            self._populate_from_room_data()
        else:
            self.independent_device = True

    def _populate_from_device_data(self) -> None:
        """Populate heater attributes from device data."""
        device_settings = self.data.get("deviceSettings", {})
        device_settings_reported = device_settings.get("reported", {})
        device_settings_desired = device_settings.get("desired", {})
        self.regulator_type = device_settings_reported.get("regulator_type")
        predictive_mode = device_settings_reported.get("predictive_heating_type")
        self.predictive_heating = None if predictive_mode is None else predictive_mode == "advanced"
        night_saving_mode = device_settings_reported.get("night_saving_mode_active")
        self.night_saving = None if night_saving_mode is None else bool(night_saving_mode)
        frost_protection = device_settings_reported.get("frost_protection_active")
        self.frost_protection = None if frost_protection is None else bool(frost_protection)

        last_metrics = self.data.get("lastMetrics", {})

        if not last_metrics:
            _LOGGER.warning("No last metrics for device %s", self.device_id)
            return

        self.current_temp = last_metrics.get("temperatureAmbient")
        self.is_heating = last_metrics.get("heaterFlag", 0) > 0
        self.power_status = last_metrics.get("powerStatus", 0) > 0
        self.set_temp = device_settings_desired.get("temperature_normal", last_metrics.get("temperature"))
        self.open_window = WINDOW_STATES.get(last_metrics.get("openWindowsStatus"))
        self.control_signal = last_metrics.get("controlSignal")
        self.current_power = last_metrics.get("currentPower")
        self.total_consumption = last_metrics.get("energyUsage")
        self.floor_temperature = last_metrics.get("floorTemperature")
        self.day_consumption = self.data.get("energyUsageForCurrentDay", 0) / 1000.0

    def _populate_from_room_data(self) -> None:
        """Populate heater attributes from room data."""
        self.tibber_control = self.room_data.get("controlSource", {}).get("tibber") == 1
        self.home_id = self.room_data.get("houseId")
        self.room_id = self.room_data.get("id")
        self.room_name = self.room_data.get("name")
        self.room_avg_temp = self.room_data.get("averageTemperature")
        self.independent_device = False

    @property
    def device_type(self) -> str:
        """Return device type."""
        return DEVICE_TYPE_HEATERS


@dataclass()
class Socket(Heater):
    """Representation of socket with humidity sensor."""

    humidity: float | None = None

    def __post_init__(self) -> None:
        """Initialize socket from device data."""
        if self.data:
            last_metrics = self.data.get("lastMetrics", {})
            self.humidity = last_metrics.get("humidity")
        super().__post_init__()

    @property
    def device_type(self) -> str:
        """Return device type."""
        return DEVICE_TYPE_SOCKETS


@dataclass()
class Sensor(MillDevice):
    """Representation of air quality and environmental sensor."""

    # pylint: disable=too-many-instance-attributes

    current_temp: float | None = None
    humidity: float | None = None
    tvoc: float | None = None
    eco2: float | None = None
    battery: float | None = None
    pm1: float | None = None
    pm25: float | None = None
    pm10: float | None = None
    particles: float | None = None
    filter_state: str | None = None

    def __post_init__(self) -> None:
        """Initialize sensor from device data."""
        if not self.data:
            return

        self._populate_metrics()
        self._calculate_particles()
        self.filter_state = self.data.get("deviceSettings", {}).get("reported", {}).get("filter_state")

    def _populate_metrics(self) -> None:
        """Populate sensor metrics from last metrics data."""
        last_metrics = self.data.get("lastMetrics", {})

        self.current_temp = last_metrics.get("temperature")
        self.humidity = last_metrics.get("humidity")
        self.tvoc = last_metrics.get("tvoc")
        self.eco2 = last_metrics.get("eco2")
        self.battery = last_metrics.get("batteryPercentage")
        self.pm1 = last_metrics.get("massPm_10")
        self.pm25 = last_metrics.get("massPm_25")
        self.pm10 = last_metrics.get("massPm_100")

    def _calculate_particles(self) -> None:
        """Calculate average particle count from PM measurements."""
        if self.pm1 is not None and self.pm25 is not None and self.pm10 is not None:
            avg_particles = (float(self.pm1) + float(self.pm25) + float(self.pm10)) / 3
            self.particles = round(avg_particles, 2)

    @property
    def device_type(self) -> str:
        """Return device type."""
        return DEVICE_TYPE_SENSORS<|MERGE_RESOLUTION|>--- conflicted
+++ resolved
@@ -43,6 +43,7 @@
 # Lock states
 LOCK_CHILD = "child_lock"
 LOCK_NONE = "no_lock"
+LOCK_COMMERCIAL = "commercial"
 
 _LOGGER = logging.getLogger(__name__)
 LOCK = asyncio.Lock()
@@ -676,22 +677,6 @@
             },
         }
 
-<<<<<<< HEAD
-    async def set_commercial_lock(self, device_id: str, enabled: bool) -> bool:
-        """Switch: commercial lock on/off."""
-        _LOGGER.debug("Setting commercial lock to %s for %s", enabled, device_id)
-        status = "commercial" if enabled else "no_lock"
-        return await self._patch_device_settings(device_id, {"lock_status": status})
-
-    def _update_tokens(self, data: dict[str, Any]) -> bool:
-        """Update access and refresh tokens from API response data."""
-        if token := data.get("idToken"):
-            self._token = token
-            self._token_expires = self._get_token_expiration(token)
-            _LOGGER.debug("Token expires at %s", self._token_expires)
-        else:
-            _LOGGER.error("No token")
-=======
         if await self.request(f"devices/{device_id}/settings", payload, patch=True):
             self._cache.clear()
             device = self.devices[device_id]
@@ -704,7 +689,6 @@
         device = self.devices.get(device_id)
         if not device or not isinstance(device, (Heater, Socket)):
             _LOGGER.error("Device id %s not found or unsupported", device_id)
->>>>>>> 867ca7cf
             return False
 
         payload: dict[str, Any] = {
@@ -730,6 +714,12 @@
     async def set_child_lock(self, device_id: str, enabled: bool) -> bool:
         """Toggle child lock on or off."""
         status = LOCK_CHILD if enabled else LOCK_NONE
+        return await self._patch_device_settings(device_id, {"lock_status": status})
+
+    async def set_commercial_lock(self, device_id: str, enabled: bool) -> bool:
+        """Switch commercial lock on or off."""
+        _LOGGER.debug("Setting commercial lock to %s for %s", enabled, device_id)
+        status = LOCK_COMMERCIAL if enabled else LOCK_NONE
         return await self._patch_device_settings(device_id, {"lock_status": status})
 
     async def set_open_window(self, device_id: str, enabled: bool) -> bool:
@@ -843,46 +833,16 @@
     total_consumption: float | None = None
     year_consumption: float | None = None
     floor_temperature: float | None = None
-<<<<<<< HEAD
-    commercial_lock: bool | None = None
-=======
     regulator_type: str | None = None
     predictive_heating: bool | None = None
+    commercial_lock: bool | None = None
     night_saving: bool | None = None
     frost_protection: bool | None = None
->>>>>>> 867ca7cf
 
     def __post_init__(self) -> None:
         """Initialize heater from device data."""
         if self.data:
-<<<<<<< HEAD
-            last_metrics = self.data.get("lastMetrics", {})
-            device_settings = self.data.get("deviceSettings", {})
-            device_settings_reported = device_settings.get("reported", {})
-            device_settings_desired = device_settings.get("desired", {})
-
-            if last_metrics is not None:
-                self.current_temp = last_metrics.get("temperatureAmbient")
-                self.is_heating = last_metrics.get("heaterFlag", 0) > 0
-                self.power_status = last_metrics.get("powerStatus", 0) > 0
-                self.set_temp = device_settings_desired.get("temperature_normal", last_metrics.get("temperature"))
-                self.open_window = WINDOW_STATES.get(last_metrics.get("openWindowsStatus"))
-                self.control_signal = last_metrics.get("controlSignal")
-                self.current_power = last_metrics.get("currentPower")
-                self.total_consumption = last_metrics.get("energyUsage")
-                self.floor_temperature = last_metrics.get("floorTemperature")
-            else:
-                _LOGGER.warning("No last metrics for device %s", self.device_id)
-
-            if device_settings_reported:
-                self.commercial_lock = (
-                    device_settings_reported.get("lock_status") == "commercial"
-                )
-
-            self.day_consumption = self.data.get("energyUsageForCurrentDay", 0) / 1000.0
-=======
             self._populate_from_device_data()
->>>>>>> 867ca7cf
 
         if self.stats:
             self.year_consumption = self.stats.get("yearly_consumption", 0) / 1000.0
@@ -902,6 +862,9 @@
         self.predictive_heating = None if predictive_mode is None else predictive_mode == "advanced"
         night_saving_mode = device_settings_reported.get("night_saving_mode_active")
         self.night_saving = None if night_saving_mode is None else bool(night_saving_mode)
+        lock_status = device_settings_reported.get("lock_status")
+        if lock_status is not None:
+            self.commercial_lock = lock_status == LOCK_COMMERCIAL
         frost_protection = device_settings_reported.get("frost_protection_active")
         self.frost_protection = None if frost_protection is None else bool(frost_protection)
 
